--- conflicted
+++ resolved
@@ -1,17 +1,9 @@
-<<<<<<< HEAD
-import { AzureOpenAIInput, ChatOpenAI as LangchainChatOpenAI, OpenAIChatInput, ClientOptions, LegacyOpenAIInput } from '@langchain/openai'
-=======
 import { AzureOpenAIInput, AzureChatOpenAI as LangchainAzureChatOpenAI, ChatOpenAIFields, OpenAIClient } from '@langchain/openai'
->>>>>>> 96dd1aae
 import { BaseCache } from '@langchain/core/caches'
 import { ICommonObject, IMultiModalOption, INode, INodeData, INodeOptionsValue, INodeParams } from '../../../src/Interface'
 import { getBaseClasses, getCredentialData, getCredentialParam } from '../../../src/utils'
 import { getModels, MODEL_TYPE } from '../../../src/modelLoader'
-<<<<<<< HEAD
-import { BaseChatModelParams } from '@langchain/core/language_models/chat_models'
-=======
 import { AzureChatOpenAI } from './FlowiseAzureChatOpenAI'
->>>>>>> 96dd1aae
 
 const serverCredentialsExists =
     !!process.env.AZURE_OPENAI_API_KEY &&
@@ -207,10 +199,7 @@
         const topP = nodeData.inputs?.topP as string
         const basePath = nodeData.inputs?.basepath as string
         const baseOptions = nodeData.inputs?.baseOptions
-<<<<<<< HEAD
-=======
         const reasoningEffort = nodeData.inputs?.reasoningEffort as OpenAIClient.Chat.ChatCompletionReasoningEffort
->>>>>>> 96dd1aae
 
         const credentialData = await getCredentialData(nodeData.credential ?? '', options)
         const azureOpenAIApiKey = getCredentialParam('azureOpenAIApiKey', credentialData, nodeData)
@@ -221,14 +210,7 @@
         const allowImageUploads = nodeData.inputs?.allowImageUploads as boolean
         const imageResolution = nodeData.inputs?.imageResolution as string
 
-<<<<<<< HEAD
-        const obj: Partial<AzureOpenAIInput> &
-            BaseLLMParams &
-            Partial<OpenAIChatInput> &
-            BaseChatModelParams & { configuration?: ClientOptions & LegacyOpenAIInput } = {
-=======
         const obj: ChatOpenAIFields & Partial<AzureOpenAIInput> = {
->>>>>>> 96dd1aae
             temperature: parseFloat(temperature),
             modelName,
             azureOpenAIApiKey,
@@ -255,15 +237,12 @@
                 console.error('Error parsing base options', exception)
             }
         }
-<<<<<<< HEAD
-=======
         if (modelName === 'o3-mini') {
             delete obj.temperature
         }
         if ((modelName.includes('o1') || modelName.includes('o3')) && reasoningEffort) {
             obj.reasoningEffort = reasoningEffort
         }
->>>>>>> 96dd1aae
 
         const multiModalOption: IMultiModalOption = {
             image: {
