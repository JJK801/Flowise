import { ChatOpenAI as LangchainChatOpenAI, ChatOpenAIFields, OpenAIClient } from '@langchain/openai'
import { BaseCache } from '@langchain/core/caches'
import { ICommonObject, IMultiModalOption, INode, INodeData, INodeOptionsValue, INodeParams } from '../../../src/Interface'
import { getBaseClasses, getCredentialData, getCredentialParam } from '../../../src/utils'
import { ChatOpenAI } from './FlowiseChatOpenAI'
import { getModels, MODEL_TYPE } from '../../../src/modelLoader'
import { HttpsProxyAgent } from 'https-proxy-agent'

class ChatOpenAI_ChatModels implements INode {
    label: string
    name: string
    version: number
    type: string
    icon: string
    category: string
    description: string
    baseClasses: string[]
    credential: INodeParams
    inputs: INodeParams[]

    constructor() {
        this.label = 'ChatOpenAI'
        this.name = 'chatOpenAI'
        this.version = 8.1
        this.type = 'ChatOpenAI'
        this.icon = 'openai.svg'
        this.category = 'Chat Models'
        this.description = 'Wrapper around OpenAI large language models that use the Chat endpoint'
        this.baseClasses = [this.type, ...getBaseClasses(LangchainChatOpenAI)]
        this.credential = {
            label: 'Connect Credential',
            name: 'credential',
            type: 'credential',
            credentialNames: ['openAIApi']
        }
        this.inputs = [
            {
                label: 'Cache',
                name: 'cache',
                type: 'BaseCache',
                optional: true
            },
            {
                label: 'Model Name',
                name: 'modelName',
                type: 'asyncOptions',
                loadMethod: 'listModels',
                default: 'gpt-4o-mini'
            },
            {
                label: 'Temperature',
                name: 'temperature',
                type: 'number',
                step: 0.1,
                default: 0.9,
                optional: true
            },
            {
                label: 'Streaming',
                name: 'streaming',
                type: 'boolean',
                default: true,
                optional: true,
                additionalParams: true
            },
            {
                label: 'Max Tokens',
                name: 'maxTokens',
                type: 'number',
                step: 1,
                optional: true,
                additionalParams: true
            },
            {
                label: 'Top Probability',
                name: 'topP',
                type: 'number',
                step: 0.1,
                optional: true,
                additionalParams: true
            },
            {
                label: 'Frequency Penalty',
                name: 'frequencyPenalty',
                type: 'number',
                step: 0.1,
                optional: true,
                additionalParams: true
            },
            {
                label: 'Presence Penalty',
                name: 'presencePenalty',
                type: 'number',
                step: 0.1,
                optional: true,
                additionalParams: true
            },
            {
                label: 'Timeout',
                name: 'timeout',
                type: 'number',
                step: 1,
                optional: true,
                additionalParams: true
            },
            {
                label: 'Strict Tool Calling',
                name: 'strictToolCalling',
                type: 'boolean',
                description:
                    'Whether the model supports the `strict` argument when passing in tools. If not specified, the `strict` argument will not be passed to OpenAI.',
                optional: true,
                additionalParams: true
            },
            {
                label: 'Stop Sequence',
                name: 'stopSequence',
                type: 'string',
                rows: 4,
                optional: true,
                description: 'List of stop words to use when generating. Use comma to separate multiple stop words.',
                additionalParams: true
            },
            {
                label: 'BasePath',
                name: 'basepath',
                type: 'string',
                optional: true,
                additionalParams: true
            },
            {
                label: 'Proxy Url',
                name: 'proxyUrl',
                type: 'string',
                optional: true,
                additionalParams: true
            },
            {
                label: 'BaseOptions',
                name: 'baseOptions',
                type: 'json',
                optional: true,
                additionalParams: true
            },
            {
                label: 'Allow Image Uploads',
                name: 'allowImageUploads',
                type: 'boolean',
                description:
                    'Allow image input. Refer to the <a href="https://docs.flowiseai.com/using-flowise/uploads#image" target="_blank">docs</a> for more details.',
                default: false,
                optional: true
            },
            {
                label: 'Image Resolution',
                description: 'This parameter controls the resolution in which the model views the image.',
                name: 'imageResolution',
                type: 'options',
                options: [
                    {
                        label: 'Low',
                        name: 'low'
                    },
                    {
                        label: 'High',
                        name: 'high'
                    },
                    {
                        label: 'Auto',
                        name: 'auto'
                    }
                ],
                default: 'low',
                optional: false,
                additionalParams: true
            },
            {
                label: 'Reasoning Effort',
                description: 'Constrains effort on reasoning for reasoning models. Only applicable for o1 models',
                name: 'reasoningEffort',
                type: 'options',
                options: [
                    {
                        label: 'Low',
                        name: 'low'
                    },
                    {
                        label: 'Medium',
                        name: 'medium'
                    },
                    {
                        label: 'High',
                        name: 'high'
                    }
                ],
                default: 'low',
                optional: false,
                additionalParams: true
            }
        ]
    }

    //@ts-ignore
    loadMethods = {
        async listModels(): Promise<INodeOptionsValue[]> {
            return await getModels(MODEL_TYPE.CHAT, 'chatOpenAI')
        }
    }

    async init(nodeData: INodeData, _: string, options: ICommonObject): Promise<any> {
        const temperature = nodeData.inputs?.temperature as string
        const modelName = nodeData.inputs?.modelName as string
        const maxTokens = nodeData.inputs?.maxTokens as string
        const topP = nodeData.inputs?.topP as string
        const frequencyPenalty = nodeData.inputs?.frequencyPenalty as string
        const presencePenalty = nodeData.inputs?.presencePenalty as string
        const timeout = nodeData.inputs?.timeout as string
        const stopSequence = nodeData.inputs?.stopSequence as string
        const streaming = nodeData.inputs?.streaming as boolean
        const strictToolCalling = nodeData.inputs?.strictToolCalling as boolean
        const basePath = nodeData.inputs?.basepath as string
        const proxyUrl = nodeData.inputs?.proxyUrl as string
        const baseOptions = nodeData.inputs?.baseOptions
        const reasoningEffort = nodeData.inputs?.reasoningEffort as OpenAIClient.Chat.ChatCompletionReasoningEffort

        const allowImageUploads = nodeData.inputs?.allowImageUploads as boolean
        const imageResolution = nodeData.inputs?.imageResolution as string

        if (nodeData.inputs?.credentialId) {
            nodeData.credential = nodeData.inputs?.credentialId
        }
        const credentialData = await getCredentialData(nodeData.credential ?? '', options)
        const openAIApiKey = getCredentialParam('openAIApiKey', credentialData, nodeData)

        const cache = nodeData.inputs?.cache as BaseCache

        const obj: ChatOpenAIFields = {
            temperature: parseFloat(temperature),
            modelName,
            openAIApiKey,
            streaming: streaming ?? true
        }

        if (modelName === 'o3-mini') {
            delete obj.temperature
        }
<<<<<<< HEAD
=======
        if ((modelName.includes('o1') || modelName.includes('o3')) && reasoningEffort) {
            obj.reasoningEffort = reasoningEffort
        }
>>>>>>> 96dd1aae
        if (maxTokens) obj.maxTokens = parseInt(maxTokens, 10)
        if (topP) obj.topP = parseFloat(topP)
        if (frequencyPenalty) obj.frequencyPenalty = parseFloat(frequencyPenalty)
        if (presencePenalty) obj.presencePenalty = parseFloat(presencePenalty)
        if (timeout) obj.timeout = parseInt(timeout, 10)
        if (cache) obj.cache = cache
        if (stopSequence) {
            const stopSequenceArray = stopSequence.split(',').map((item) => item.trim())
            obj.stop = stopSequenceArray
        }
        if (strictToolCalling) obj.supportsStrictToolCalling = strictToolCalling

        let parsedBaseOptions: any | undefined = undefined

        if (baseOptions) {
            try {
                parsedBaseOptions = typeof baseOptions === 'object' ? baseOptions : JSON.parse(baseOptions)
            } catch (exception) {
                throw new Error("Invalid JSON in the ChatOpenAI's BaseOptions: " + exception)
            }
        }

        if (basePath || parsedBaseOptions) {
            obj.configuration = {
                baseURL: basePath,
                defaultHeaders: parsedBaseOptions
            }
        }

        if (proxyUrl) {
            obj.configuration = {
                ...obj?.configuration,
                httpAgent: new HttpsProxyAgent(proxyUrl)
            }
        }

        const multiModalOption: IMultiModalOption = {
            image: {
                allowImageUploads: allowImageUploads ?? false,
                imageResolution
            }
        }

        const model = new ChatOpenAI(nodeData.id, obj)
        model.setMultiModalOption(multiModalOption)
        return model
    }
}

module.exports = { nodeClass: ChatOpenAI_ChatModels }<|MERGE_RESOLUTION|>--- conflicted
+++ resolved
@@ -244,12 +244,9 @@
         if (modelName === 'o3-mini') {
             delete obj.temperature
         }
-<<<<<<< HEAD
-=======
         if ((modelName.includes('o1') || modelName.includes('o3')) && reasoningEffort) {
             obj.reasoningEffort = reasoningEffort
         }
->>>>>>> 96dd1aae
         if (maxTokens) obj.maxTokens = parseInt(maxTokens, 10)
         if (topP) obj.topP = parseFloat(topP)
         if (frequencyPenalty) obj.frequencyPenalty = parseFloat(frequencyPenalty)
