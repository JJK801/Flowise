<<<<<<< HEAD
import { AzureOpenAIInput, ClientOptions, LegacyOpenAIInput, OpenAIEmbeddings, OpenAIEmbeddingsParams } from '@langchain/openai'
=======
import { AzureOpenAIInput, ClientOptions, AzureOpenAIEmbeddings, OpenAIEmbeddingsParams } from '@langchain/openai'
>>>>>>> 96dd1aae
import { ICommonObject, INode, INodeData, INodeParams } from '../../../src/Interface'
import { getBaseClasses, getCredentialData, getCredentialParam } from '../../../src/utils'

const serverCredentialsExists =
    !!process.env.AZURE_OPENAI_API_KEY &&
    !!process.env.AZURE_OPENAI_API_INSTANCE_NAME &&
    (!!process.env.AZURE_OPENAI_API_EMBEDDINGS_DEPLOYMENT_NAME || !!process.env.AZURE_OPENAI_API_DEPLOYMENT_NAME) &&
    !!process.env.AZURE_OPENAI_API_VERSION

class AzureOpenAIEmbedding_Embeddings implements INode {
    label: string
    name: string
    version: number
    type: string
    icon: string
    category: string
    description: string
    baseClasses: string[]
    credential: INodeParams
    inputs: INodeParams[]

    constructor() {
        this.label = 'Azure OpenAI Embeddings'
        this.name = 'azureOpenAIEmbeddings'
        this.version = 2.0
        this.type = 'AzureOpenAIEmbeddings'
        this.icon = 'Azure.svg'
        this.category = 'Embeddings'
        this.description = 'Azure OpenAI API to generate embeddings for a given text'
        this.baseClasses = [this.type, ...getBaseClasses(AzureOpenAIEmbeddings)]
        this.credential = {
            label: 'Connect Credential',
            name: 'credential',
            type: 'credential',
            credentialNames: ['azureOpenAIApi'],
            optional: serverCredentialsExists
        }
        this.inputs = [
            {
                label: 'Batch Size',
                name: 'batchSize',
                type: 'number',
                default: '100',
                optional: true,
                additionalParams: true
            },
            {
                label: 'Timeout',
                name: 'timeout',
                type: 'number',
                optional: true,
                additionalParams: true
            },
            {
                label: 'BasePath',
                name: 'basepath',
                type: 'string',
                optional: true,
                additionalParams: true
            },
            {
                label: 'BaseOptions',
                name: 'baseOptions',
                type: 'json',
                optional: true,
                additionalParams: true
            }
        ]
    }

    async init(nodeData: INodeData, _: string, options: ICommonObject): Promise<any> {
        const batchSize = nodeData.inputs?.batchSize as string
        const timeout = nodeData.inputs?.timeout as string
        const basePath = nodeData.inputs?.basepath as string
        const baseOptions = nodeData.inputs?.baseOptions

        const credentialData = await getCredentialData(nodeData.credential ?? '', options)
        const azureOpenAIApiKey = getCredentialParam('azureOpenAIApiKey', credentialData, nodeData)
        const azureOpenAIApiInstanceName = getCredentialParam('azureOpenAIApiInstanceName', credentialData, nodeData)
        const azureOpenAIApiDeploymentName = getCredentialParam('azureOpenAIApiDeploymentName', credentialData, nodeData)
        const azureOpenAIApiVersion = getCredentialParam('azureOpenAIApiVersion', credentialData, nodeData)

<<<<<<< HEAD
        const obj: Partial<OpenAIEmbeddingsParams> & Partial<AzureOpenAIInput> & { configuration?: ClientOptions & LegacyOpenAIInput } = {
=======
        const obj: Partial<OpenAIEmbeddingsParams> & Partial<AzureOpenAIInput> & { configuration?: ClientOptions } = {
>>>>>>> 96dd1aae
            azureOpenAIApiKey,
            azureOpenAIApiInstanceName,
            azureOpenAIApiDeploymentName,
            azureOpenAIApiVersion,
            azureOpenAIBasePath: basePath || undefined
        }

        if (batchSize) obj.batchSize = parseInt(batchSize, 10)
        if (timeout) obj.timeout = parseInt(timeout, 10)
        if (baseOptions) {
            try {
                const parsedBaseOptions = typeof baseOptions === 'object' ? baseOptions : JSON.parse(baseOptions)
                obj.configuration = {
                    defaultHeaders: parsedBaseOptions
                }
            } catch (exception) {
                console.error('Error parsing base options', exception)
            }
        }

        const model = new AzureOpenAIEmbeddings(obj)
        return model
    }
}

module.exports = { nodeClass: AzureOpenAIEmbedding_Embeddings }<|MERGE_RESOLUTION|>--- conflicted
+++ resolved
@@ -1,8 +1,4 @@
-<<<<<<< HEAD
-import { AzureOpenAIInput, ClientOptions, LegacyOpenAIInput, OpenAIEmbeddings, OpenAIEmbeddingsParams } from '@langchain/openai'
-=======
 import { AzureOpenAIInput, ClientOptions, AzureOpenAIEmbeddings, OpenAIEmbeddingsParams } from '@langchain/openai'
->>>>>>> 96dd1aae
 import { ICommonObject, INode, INodeData, INodeParams } from '../../../src/Interface'
 import { getBaseClasses, getCredentialData, getCredentialParam } from '../../../src/utils'
 
@@ -85,11 +81,7 @@
         const azureOpenAIApiDeploymentName = getCredentialParam('azureOpenAIApiDeploymentName', credentialData, nodeData)
         const azureOpenAIApiVersion = getCredentialParam('azureOpenAIApiVersion', credentialData, nodeData)
 
-<<<<<<< HEAD
-        const obj: Partial<OpenAIEmbeddingsParams> & Partial<AzureOpenAIInput> & { configuration?: ClientOptions & LegacyOpenAIInput } = {
-=======
         const obj: Partial<OpenAIEmbeddingsParams> & Partial<AzureOpenAIInput> & { configuration?: ClientOptions } = {
->>>>>>> 96dd1aae
             azureOpenAIApiKey,
             azureOpenAIApiInstanceName,
             azureOpenAIApiDeploymentName,
