--- conflicted
+++ resolved
@@ -112,9 +112,6 @@
             }
         }
 
-<<<<<<< HEAD
-        const model = new OpenAIEmbeddings(obj, { baseURL: basePath, defaultHeaders: parsedBaseOptions })
-=======
         if (basePath || parsedBaseOptions) {
             obj.configuration = {
                 baseURL: basePath,
@@ -123,7 +120,6 @@
         }
 
         const model = new OpenAIEmbeddings(obj)
->>>>>>> 96dd1aae
         return model
     }
 }
