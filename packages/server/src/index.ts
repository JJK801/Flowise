--- conflicted
+++ resolved
@@ -47,12 +47,9 @@
     getAllConnectedNodes,
     clearSessionMemory,
     findMemoryNode,
-<<<<<<< HEAD
-    deleteFolderRecursive
-=======
+    deleteFolderRecursive,
     getTelemetryFlowObj,
     getAppVersion
->>>>>>> 37828de6
 } from './utils'
 import { cloneDeep, omit, uniqWith, isEqual } from 'lodash'
 import { getDataSource } from './DataSource'
@@ -64,7 +61,6 @@
 import { Assistant } from './database/entities/Assistant'
 import { ChatflowPool } from './ChatflowPool'
 import { CachePool } from './CachePool'
-<<<<<<< HEAD
 import {
     ICommonObject,
     IMessage,
@@ -72,11 +68,11 @@
     INodeParams,
     handleEscapeCharacters,
     convertSpeechToText,
+    xmlScrape,
+    webCrawl,
+    getStoragePath,
     IFileUpload
 } from 'flowise-components'
-=======
-import { ICommonObject, IMessage, INodeOptionsValue, handleEscapeCharacters, webCrawl, xmlScrape } from 'flowise-components'
->>>>>>> 37828de6
 import { createRateLimiter, getRateLimiter, initializeRateLimiter } from './utils/rateLimit'
 import { addAPIKey, compareKeys, deleteAPIKey, getApiKey, getAPIKeys, updateAPIKey } from './utils/apiKey'
 import { sanitizeMiddleware, getCorsOptions, getAllowedIframeOrigins } from './utils/XSS'
@@ -471,11 +467,11 @@
             const results = await this.AppDataSource.getRepository(ChatFlow).delete({ id: req.params.id })
 
             try {
-                /* Delete all multimodal uploads corresponding to this chatflow */
-                const directory = path.join(getUserHome(), '.flowise', 'gptvision', req.params.id)
+                // Delete all  uploads corresponding to this chatflow
+                const directory = path.join(getStoragePath(), req.params.id)
                 deleteFolderRecursive(directory)
             } catch (e) {
-                logger.error(`[server]: Error deleting multimodal uploads: ${e}`)
+                logger.error(`[server]: Error deleting file storage for chatflow ${req.params.id}: ${e}`)
             }
 
             return res.json(results)
@@ -535,43 +531,55 @@
 
             try {
                 const flowObj = JSON.parse(chatflow.flowData)
-                const allowances: IUploadFileSizeAndTypes[] = []
-                let allowSpeechToText = false
+                const imgUploadSizeAndTypes: IUploadFileSizeAndTypes[] = []
+
+                let isSpeechToTextEnabled = false
                 if (chatflow.speechToText) {
                     const speechToTextProviders = JSON.parse(chatflow.speechToText)
                     for (const provider in speechToTextProviders) {
                         const providerObj = speechToTextProviders[provider]
                         if (providerObj.status) {
-                            allowSpeechToText = true
+                            isSpeechToTextEnabled = true
                             break
                         }
                     }
                 }
 
-                let allowImageUploads = false
-                flowObj.nodes.forEach((node: IReactFlowNode) => {
+                let isImageUploadAllowed = false
+                const nodes: IReactFlowNode[] = flowObj.nodes
+
+                /*
+                 * Condition for isImageUploadAllowed
+                 * 1.) one of the uploadAllowedNodes exists
+                 * 2.) one of the uploadProcessingNodes exists + allowImageUploads is ON
+                 */
+                if (!nodes.some((node) => uploadAllowedNodes.includes(node.data.name))) {
+                    return res.json({
+                        isSpeechToTextEnabled,
+                        isImageUploadAllowed: false,
+                        imgUploadSizeAndTypes
+                    })
+                }
+
+                nodes.forEach((node: IReactFlowNode) => {
                     if (uploadProcessingNodes.indexOf(node.data.name) > -1) {
-                        logger.debug(`[server]: Found Eligible Node ${node.data.type}, Allowing Uploads.`)
-
-                        // there could be multiple components allowing uploads, so we check if it's already added
                         // TODO: for now the maxUploadSize is hardcoded to 5MB, we need to add it to the node properties
                         node.data.inputParams.map((param: INodeParams) => {
                             if (param.name === 'allowImageUploads' && node.data.inputs?.['allowImageUploads']) {
-                                allowances.push({
+                                imgUploadSizeAndTypes.push({
                                     fileTypes: 'image/gif;image/jpeg;image/png;image/webp;'.split(';'),
                                     maxUploadSize: 5
                                 })
+                                isImageUploadAllowed = true
                             }
                         })
-                    } else if (uploadAllowedNodes.indexOf(node.data.name) > -1 && !allowImageUploads) {
-                        allowImageUploads = true
                     }
                 })
 
                 return res.json({
-                    allowSpeechToText: allowSpeechToText,
-                    isUploadAllowed: allowImageUploads,
-                    uploadFileSizeAndTypes: allowances
+                    isSpeechToTextEnabled,
+                    isImageUploadAllowed,
+                    imgUploadSizeAndTypes
                 })
             } catch (e) {
                 return res.status(500).send(e)
@@ -673,12 +681,14 @@
             if (sessionId) deleteOptions.sessionId = sessionId
             if (chatType) deleteOptions.chatType = chatType
 
-            try {
-                /* Delete all multimodal uploads corresponding to this chatflow */
-                const directory = path.join(getUserHome(), '.flowise', 'gptvision', chatflowid)
-                deleteFolderRecursive(directory)
-            } catch (e) {
-                logger.error(`[server]: Error deleting multimodal uploads: ${e}`)
+            // Delete all uploads corresponding to this chatflow/chatId
+            if (chatId) {
+                try {
+                    const directory = path.join(getStoragePath(), chatflowid, chatId)
+                    deleteFolderRecursive(directory)
+                } catch (e) {
+                    logger.error(`[server]: Error deleting file storage for chatflow ${chatflowid}, chatId ${chatId}: ${e}`)
+                }
             }
 
             const results = await this.AppDataSource.getRepository(ChatMessage).delete(deleteOptions)
@@ -1177,25 +1187,38 @@
             if (filePath.includes('..')) return res.status(500).send(`Invalid file path`)
             //only return from the .flowise openai-assistant folder
             if (!(filePath.includes('.flowise') && filePath.includes('openai-assistant'))) return res.status(500).send(`Invalid file path`)
-            res.setHeader('Content-Disposition', 'attachment; filename=' + path.basename(filePath))
-            streamFileToUser(res, filePath)
+
+            if (fs.existsSync(filePath)) {
+                res.setHeader('Content-Disposition', 'attachment; filename=' + path.basename(filePath))
+                streamFileToUser(res, filePath)
+            } else {
+                return res.status(404).send(`File ${req.body.fileName} not found`)
+            }
         })
 
         // stream uploaded image
-        this.app.get('/api/v1/get-upload-file/:id', async (req: Request, res: Response) => {
-            if (!req.params.id || !req.query.chatId) {
+        this.app.get('/api/v1/get-upload-file', async (req: Request, res: Response) => {
+            if (!req.query.chatflowId || !req.query.chatId || !req.query.fileName) {
                 return res.status(500).send(`Invalid file path`)
             }
-            const filePath = path.join(getUserHome(), '.flowise', 'gptvision', req.query.chatId as string, req.params.id)
+            const chatflowId = req.query.chatflowId as string
+            const chatId = req.query.chatId as string
+            const fileName = req.query.fileName as string
+
+            const filePath = path.join(getStoragePath(), chatflowId, chatId, fileName)
             //raise error if file path is not absolute
             if (!path.isAbsolute(filePath)) return res.status(500).send(`Invalid file path`)
             //raise error if file path contains '..'
             if (filePath.includes('..')) return res.status(500).send(`Invalid file path`)
-            //only return from the .flowise gptvision folder
-            if (!(filePath.includes('.flowise') && filePath.includes('gptvision') && filePath.includes(req.query.chatId as string)))
-                return res.status(500).send(`Invalid file path`)
-            res.setHeader('Content-Disposition', 'attachment; filename=' + path.basename(filePath))
-            streamFileToUser(res, filePath)
+            //only return from the storage folder
+            if (!filePath.startsWith(getStoragePath())) return res.status(500).send(`Invalid file path`)
+
+            if (fs.existsSync(filePath)) {
+                res.setHeader('Content-Disposition', 'attachment; filename=' + path.basename(filePath))
+                streamFileToUser(res, filePath)
+            } else {
+                return res.status(404).send(`File ${fileName} not found`)
+            }
         })
 
         // ----------------------------------------
@@ -1720,29 +1743,30 @@
                 if (!isKeyValidated) return res.status(401).send('Unauthorized')
             }
 
+            let fileUploads: IFileUpload[] = []
             if (incomingInput.uploads) {
-                // @ts-ignore
-                const uploads = incomingInput.uploads as IFileUpload[]
-                for (const upload of uploads) {
-                    if (upload.type === 'file' || upload.type === 'audio') {
+                fileUploads = incomingInput.uploads
+                for (let i = 0; i < fileUploads.length; i += 1) {
+                    const upload = fileUploads[i]
+                    if ((upload.type === 'file' || upload.type === 'audio') && upload.data) {
                         const filename = upload.name
-                        const dir = path.join(getUserHome(), '.flowise', 'gptvision', chatflowid)
+                        const dir = path.join(getStoragePath(), chatflowid, chatId)
                         if (!fs.existsSync(dir)) {
                             fs.mkdirSync(dir, { recursive: true })
                         }
                         const filePath = path.join(dir, filename)
                         const splitDataURI = upload.data.split(',')
                         const bf = Buffer.from(splitDataURI.pop() || '', 'base64')
-                        //writes data to a file, replacing the file if it already exists.
                         fs.writeFileSync(filePath, bf)
-                        // don't need to store the file contents in chatmessage, just the filename and chatId
-                        upload.data = chatflowid
+
+                        // Omit upload.data since we don't store the content in database
                         upload.type = 'stored-file'
+                        fileUploads[i] = omit(upload, ['data'])
                     }
 
+                    // Run Speech to Text conversion
                     if (upload.mime === 'audio/webm' && incomingInput.uploads?.length === 1) {
-                        //speechToText
-                        let speechToTextConfig: any = {}
+                        let speechToTextConfig: ICommonObject = {}
                         if (chatflow.speechToText) {
                             const speechToTextProviders = JSON.parse(chatflow.speechToText)
                             for (const provider in speechToTextProviders) {
@@ -1756,6 +1780,8 @@
                         }
                         if (speechToTextConfig) {
                             const options: ICommonObject = {
+                                chatId,
+                                chatflowid,
                                 appDataSource: this.AppDataSource,
                                 databaseEntities: databaseEntities
                             }
@@ -1998,7 +2024,7 @@
                 memoryType,
                 sessionId,
                 createdDate: userMessageDateTime,
-                fileUploads: incomingInput.uploads ? JSON.stringify(incomingInput.uploads) : ''
+                fileUploads: incomingInput.uploads ? JSON.stringify(fileUploads) : undefined
             }
             await this.addChatMessage(userMessage)
 
@@ -2020,7 +2046,6 @@
             if (result?.usedTools) apiMessage.usedTools = JSON.stringify(result.usedTools)
             if (result?.fileAnnotations) apiMessage.fileAnnotations = JSON.stringify(result.fileAnnotations)
             const chatMessage = await this.addChatMessage(apiMessage)
-            result.chatMessageId = chatMessage.id
 
             logger.debug(`[server]: Finished running ${nodeToExecuteData.label} (${nodeToExecuteData.id})`)
             await this.telemetry.sendTelemetry('prediction_sent', {
@@ -2033,6 +2058,7 @@
 
             // Prepare response
             result.chatId = chatId
+            result.chatMessageId = chatMessage.id
             if (sessionId) result.sessionId = sessionId
             if (memoryType) result.memoryType = memoryType
 
